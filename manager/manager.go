package main

import (
	"bufio"
	"encoding/json"
	"errors"
	"fmt"
	"io/ioutil"
	"net"
	"net/rpc"
	"os"
	"reflect"
	"strconv"
	"strings"
	"sync"
	"time"

	lru "github.com/hashicorp/golang-lru"

	m "../lib/message"
	"github.com/serialx/hashring"

	"github.com/DistributedClocks/GoVector/govec"
	"github.com/DistributedClocks/GoVector/govec/vrpc"
)

// Error types

// ErrInsufficientFreeNodes denotes that someone requested more free nodes
// than are currently available
var ErrInsufficientFreeNodes = errors.New("insufficient free nodes")

type ConnectionErr struct {
	Addr   net.Addr
	NodeID ManagerNodeID
	Err    error
}

type TransactionErr struct {
	Err error
}

type RPCTimedout struct {
	ServiceMethod string
}

type ManagerRPCServer int

type ManagerNode struct {
	ManagerNodeID    ManagerNodeID
	ManagerPeers     map[ManagerNodeID]net.Addr
	ManagerIP        net.Addr
	TopicMap         map[TopicID]Topic
	BrokerNodes      map[BrokerID]net.Addr
	BrokerNodesIP    []string
	TopicMutex       *sync.Mutex
	ManagerMutex     *sync.Mutex
	BrokerMutex      *sync.Mutex
	TransactionCache *lru.Cache // A Transaction to State Mapping, key is sha1 hash of the Message object, and value would be the state
}

type State uint

const (
	READY State = iota
	WAIT
	PREPARE
	COMMIT
	ABORT
)

const cacheSize = 10

type TopicID string

type BrokerID string

type ManagerNodeID string

type Topic []*Partition

type Partition struct {
	LeaderIP    string
	FollowerIPs []string
}

type configSetting struct {
	ManagerNodeID     string
	ManagerIP         string
	PeerManagerNodeIP string
	BACKUP            bool
}

var config configSetting
var manager *ManagerNode
var logger *govec.GoLog
var loggerOptions govec.GoLogOptions
var ring *hashring.HashRing

//----------------------------------------------------------------------------------------------------------------------------------------------

// manager keeps track of all free nodes (i.e. nodes that are ready to be 'provisioned'.
// If this manager goes down, it will need to ensure that the other managers
// have the correct copy of this set.
// Initialize this set to a bunch of free nodes on manager startup, probably via a json config.
// var freeNodes = freeNodesSet{
// 	set: make(map[string]bool),
// }

// var channelMap = make(map[string]map[uint8]channel)

// // just to help unpack maps from other nodes
// type backupMap struct {
// 	backup map[string]map[uint8]channel
// 	msg    string
// }
// type channel struct {
// 	topicName   string
// 	partition   uint8
// 	leaderIP    string
// 	followerIPs string
// 	available   bool
// }

//var topicMap =
// freeNodesSet contains a set of nodes for the entire topology.
// if set[nodeIP] == true,  node is free
// if set[nodeIP] == false, node is busy
//
// Operations on freeNodesSet are atomic.
// type freeNodesSet struct {
// 	set   map[string]bool
// 	mutex sync.Mutex
// }

// getFreeNodes returns a slice of free nodes with length num
// If the amount of available free nodes is < num,
// return an InsufficientFreeNodes error.
// Once these nodes are returned to caller, there are marked as busy to avoid concurrency issues.
// If the caller gets free nodes using this function, and then decides not to use them, it must
// manually de-allocate each node by calling setNodeAsFree.

// TODO: Make this DHT instead of first seen first provisioned.
// func (s *freeNodesSet) getFreeNodes(num int) ([]string, error) {
// 	s.mutex.Lock()
// 	defer s.mutex.Unlock()

// 	var nodes []string
// 	var full bool
// 	for ip, free := range s.set {
// 		if free {
// 			nodes = append(nodes, ip)
// 			s.set[ip] = false
// 		}

// 		if len(nodes) == num {
// 			full = true
// 			break
// 		}
// 	}

// 	if full {
// 		return nodes, nil
// 	} else {
// 		return nil, ErrInsufficientFreeNodes
// 	}
// }

// func (s *freeNodesSet) isFree(ip string) bool {
// 	s.mutex.Lock()
// 	defer s.mutex.Unlock()
// 	if free, ok := s.set[ip]; ok {
// 		return free
// 	}
// 	// If we asked for an ip thats not even in the registered set of nodes,
// 	// just return false as if node is busy.
// 	return false
// }

// func (s *freeNodesSet) setNodeAsFree(ip string) {
// 	s.mutex.Lock()
// 	defer s.mutex.Unlock()
// 	if _, ok := s.set[ip]; ok {
// 		s.set[ip] = true
// 	}
// 	// No-op if ip is not in registered set.
// }

// func (s *freeNodesSet) setNodeAsBusy(ip string) {
// 	s.mutex.Lock()
// 	defer s.mutex.Unlock()
// 	if _, ok := s.set[ip]; ok {
// 		s.set[ip] = false
// 	}
// 	// No-op if ip is not in registered set.
// }

// func (s *freeNodesSet) addFreeNode(ip string) {
// 	s.mutex.Lock()
// 	defer s.mutex.Unlock()
// 	if _, ok := s.set[ip]; !ok {
// 		// Only add this free node if its not already in the set of free nodes.
// 		s.set[ip] = true
// 	}
// 	// If ip is already in the set, no-op.
// }

/* listenManagers()
 * Desc:
 * 		this is a goroutine dealing with other manger nodes
 *
 * @para IPPort [string]:
 *		The list of neighbouring managers
 */
// func listenForMessages() error {
// 	listener, err := net.Listen("tcp", config.ManagerIP)
// 	if err != nil {
// 		fmt.Println(err)
// 		return err
// 	}
// 	defer listener.Close()

// 	fmt.Println("Listening to other managers at :" + config.ManagerIP)

// 	for {
// 		conn, err := listener.Accept()
// 		if err != nil {
// 			fmt.Println(err)
// 			return err
// 		}

// 		go processMessage(conn)
// 	}
// }

/* dealManager
 * @para conn:
 *		the ip and port opened for messages from provider routine
 *
 * Desc: Handles all messages from other managers
 *
 */

// func processMessage(conn net.Conn) {
// 	// check if msg is from other manager
// 	senderIP := conn.RemoteAddr().String()
// 	// first handle cases if this is the manager backup
// 	// THIS variable can be turned off through a special manager msg
// 	// decode the serialized message from the connection

// 	// decode the infomation into initialized message
// 	// if-else branch to deal with different types of messages

// 	// NETWORK INFO MSG (RANDOM/TESTING)
// 	} else if msg.Type == message.NEW_TOPIC {
// 		fmt.Printf("Receive Provider Msg: {pID:%s, type:%s, topic:%s}\n", msg.ID, msg.Type, msg.Topic)
// 		// get free nodes (chose based on algo)
// 		clusterNodes, err := freeNodes.getFreeNodes(1)
// 		if err != nil {
// 			fmt.Println(err)
// 		}
// 		followerIPs := ""
// 		// contact each node to set their role
// 		for idx, ip := range clusterNodes {
// 			fmt.Println(ip)
// 			if idx == 0 {
// 				continue
// 			} else {
// 				followerIPs += ip
// 			}
// 		}
// 		startBrokerMsg := message.Message{ID: config.ManagerIP, Type: message.START_LEADER, Text: followerIPs, Topic: msg.Topic, Role: message.LEADER, Partition: msg.Partition, Timestamp: time.Now()}
// 		fmt.Println(startBrokerMsg)
// 		enc := gob.NewEncoder(conn)
// 		err = enc.Encode(startBrokerMsg)
// 		if err != nil {
// 			fmt.Println(err)
// 		}
// 		if channelMap[msg.Topic] == nil {
// 			channelMap[msg.Topic] = make(map[uint8]channel)
// 		}
// 		channelMap[msg.Topic][msg.Partition] = channel{msg.Topic, msg.Partition, clusterNodes[0], followerIPs, true}

// 		// REQUEST TO FIND THE LEADER OF A TOPIC/PARTITION COMBO
// 	} else if msg.Type == message.GET_LEADER {
// 		leaderIP := channelMap[msg.Topic][msg.Partition].leaderIP
// 		providerMsg := message.Message{ID: config.ManagerIP, Type: message.GET_LEADER, Text: leaderIP, Topic: msg.Topic, Role: message.LEADER, Partition: msg.Partition, Timestamp: time.Now()}
// 		enc := gob.NewEncoder(conn)
// 		err := enc.Encode(providerMsg)
// 		if err != nil {
// 			fmt.Println(err)
// 		}

// 		// GETS A FAILURE FROM ANOTHER NODE
// 	} else if msg.Type == message.FOLLOWER_NODE_DOWN {
// 		followerIP := msg.Text
// 		affectedChannel := channelMap[msg.Topic][msg.Partition]
// 		affectedChannel.followerIPs = removeIPFromStringList(followerIP, affectedChannel.followerIPs)
// 		newFollower, err := freeNodes.getFreeNodes(1)
// 		affectedChannel.followerIPs += newFollower[0] + ";"
// 		if err != nil {
// 			fmt.Println(err)
// 		}
// 		leaderMsg := message.Message{ID: config.ManagerIP, Type: message.FOLLOWER_NODE_DOWN, Text: newFollower[0], Topic: msg.Topic, Role: message.LEADER, Partition: msg.Partition, Timestamp: time.Now()}
// 		enc := gob.NewEncoder(conn)
// 		err = enc.Encode(leaderMsg)
// 		if err != nil {
// 			fmt.Println(err)
// 		}
// 		// LEADER HAS FAILED
// 	} else if msg.Type == message.LEADER_NODE_DOWN {
// 		leaderIP := msg.Text
// 		promotedNodeIP := ""
// 		affectedChannel := channel{}
// 		for _, partition := range channelMap {
// 			for _, channel := range partition {
// 				if channel.leaderIP == leaderIP {
// 					affectedChannel = channel
// 					promotedNodeIP = strings.Split(channel.followerIPs, ";")[0]
// 					channel.leaderIP = promotedNodeIP
// 					channel.followerIPs = removeIPFromStringList(promotedNodeIP, channel.followerIPs)
// 				}
// 			}
// 		}
// 		newFollower, err := freeNodes.getFreeNodes(1)
// 		affectedChannel.followerIPs += newFollower[0] + ";"
// 		if err != nil {
// 			fmt.Println(err)
// 		}
// 		promoteMsg := message.Message{ID: config.ManagerIP, Type: message.PROMOTE, Text: newFollower[0], Topic: msg.Topic, Role: message.LEADER, Partition: msg.Partition, Timestamp: time.Now()}
// 		enc := gob.NewEncoder(conn)
// 		err = enc.Encode(promoteMsg)
// 		if err != nil {
// 			fmt.Println(err)
// 		}
// 	} else if msg.Type == message.MANAGER_SYNC {
// 		enc := gob.NewEncoder(conn)
// 		sendBackup := &backupMap{backup: channelMap, msg: "normal"}
// 		err := enc.Encode(sendBackup)
// 		if err != nil {
// 			fmt.Println(err)
// 		}
// 	}

// 	conn.Close()
// }

// removes an ip from an ip list seperated by ';'
func removeIPFromStringList(removeIP string, ipList string) (newIPList string) {
	s := strings.Split(ipList, ";")
	for _, ip := range s {
		if ip == removeIP {
			continue
		} else if ip != "" {
			newIPList += ip + ";"
		}
	}
	return newIPList
}

//-------------------------------------------------------------------------------------------------------------------------------

var tempManagerID ManagerNodeID

/* readConfigJSON
 * Desc:
 *		read the configration from file into struct config
 *
 * @para configFile: relative url of configuration file
 * @retrun: None
 */
func readConfigJSON(configFile string) error {
	configByte, err := ioutil.ReadFile(configFile)

	if err != nil {
		return err
	}

	if err := json.Unmarshal(configByte, &config); err != nil {
		return err
	}
	return nil
}

// Initialize starts the node as a Manager node in the network
func Initialize(configFileName string) error {

	if err := readConfigJSON(configFileName); err != nil {
		return fmt.Errorf("initialize error: %v", err)
	}
	println("Manager", config.ManagerIP, "starts")
	managerIP, err := net.ResolveTCPAddr("tcp", config.ManagerIP)
	if err != nil {
		return err
	}
	manager = &ManagerNode{
		ManagerNodeID: ManagerNodeID(config.ManagerNodeID),
		ManagerIP:     managerIP,
		TopicMap:      make(map[TopicID]Topic),
		ManagerPeers:  make(map[ManagerNodeID]net.Addr),
		BrokerNodes:   make(map[BrokerID]net.Addr),
		TopicMutex:    &sync.Mutex{},
		ManagerMutex:  &sync.Mutex{},
		BrokerMutex:   &sync.Mutex{},
	}

	cache, err := lru.New(cacheSize)

	if err != nil {
		return err
	}

	manager.TransactionCache = cache

	logger = govec.InitGoVector(string(manager.ManagerNodeID), fmt.Sprintf("%v-logfile", manager.ManagerNodeID), govec.GetDefaultConfig())
	loggerOptions = govec.GetDefaultLogOptions()

	if len(config.PeerManagerNodeIP) != 0 {
		if err := manager.registerPeerRequest(config.PeerManagerNodeIP); err != nil {
			return err
		}
	}

	// for i, v := range config.PeerManagerNodeIP {
	// 	fmt.Println(len(config.PeerManagerNodeIP))
	// 	fmt.Println("idx", i, v)
	// }

	// for _, mPeer := range config.PeerManagerNodeIP {
	// 	if err := manager.addManagerPeerRPC(mPeer); err != nil {
	// 		//TODO ignore error for now
	// 		fmt.Printf("Failed to connect to Manager Peer - %v: %v\n", mPeer, err)
	// 		continue
	// 	}
	// }

	var emptylist []string
	ring = hashring.New(emptylist)

	spawnRPCServer()
	return nil

	// listenForMessages()
}

func (mn *ManagerNode) registerPeerRequest(managerPeerAddr string) (err error) {
	fmt.Println("registerPeerRequest")
	rAddr, err := net.ResolveTCPAddr("tcp", managerPeerAddr)
	defer func() {
		if p := recover(); p != nil {
			err = NewConnectionErr(ManagerNodeID("PrimaryManger"), rAddr, fmt.Errorf("%v", p))
		}
	}()
	if err != nil {
		return err
	}
	rpcClient, err := vrpc.RPCDial("tcp", rAddr.String(), logger, loggerOptions)
	defer rpcClient.Close()
	if err != nil {
		return err
	}
	var peerList map[string]string

	newMsg := m.Message{
		ID:        string(mn.ManagerNodeID),
		Text:      mn.ManagerIP.String(),
		Proposer:  string(mn.ManagerNodeID),
		Timestamp: time.Now(),
	}

	fmt.Println("Ready to invoke service")
	if err := rpcClient.Call("ManagerRPCServer.RegisterPeer", newMsg, &peerList); err != nil {
		return err
	}
	fmt.Println("Done Invoking")

	manager.ManagerMutex.Lock()
	for k, v := range peerList {
		// Skip registering own IP to the Peer Map
		if ManagerNodeID(k) == manager.ManagerNodeID {
			continue
		}

		tcpAddr, err := net.ResolveTCPAddr("tcp", v)
		if err != nil {
			continue
		}
		manager.ManagerPeers[ManagerNodeID(k)] = tcpAddr
	}
	manager.ManagerMutex.Unlock()

	fmt.Println("Done RegisterPeerRequest")
	fmt.Println("PrintPeerMap")
	fmt.Println(manager.ManagerPeers)

	return nil
}

func (mrpc *ManagerRPCServer) RegisterPeer(msg *m.Message, peerList *map[string]string) error {
<<<<<<< HEAD
	if err := mrpc.threePC("RegisterPeer", msg, manager.ManagerPeers); err != nil {
		switch err.(type) {
		case *TransactionErr:
			e := err.(*TransactionErr)
			switch (e.Err).(type) {
			case *ConnectionErr:
				fmt.Println("attempt to retry by delteig peer")
				ce := (e.Err).(*ConnectionErr)

				deleteMsg := m.Message{
					ID:        string(ce.NodeID),
					Text:      ce.Addr.String(),
					Proposer:  string(manager.ManagerNodeID),
					Timestamp: time.Now(),
				}
				var ack bool
				if err := mrpc.DeletePeer(&deleteMsg, &ack); err != nil {
					return err
				}
				fmt.Println("Failed: ", ack)
				fmt.Println("Addr Failed: ", ce.NodeID, ce.Addr)
			}
			return err
		default:
			fmt.Println("default Error")
			return err
		}
=======
	fmt.Println("Calling three pc")

	fmt.Println("Current Peers: ", manager.ManagerPeers)

	if err := mrpc.threePC("RegisterPeer", msg); err != nil {
		return err
>>>>>>> 758d5662
	}
	manager.ManagerMutex.Lock()
	for k, v := range manager.ManagerPeers {
		(*peerList)[string(k)] = v.String()
	}
	manager.ManagerMutex.Unlock()
	(*peerList)[string(manager.ManagerNodeID)] = manager.ManagerIP.String()
	return nil
}

<<<<<<< HEAD
func (mrpc *ManagerRPCServer) DeletePeer(msg *m.Message, ack *bool) error {
	*ack = false

	delPeerID := ManagerNodeID(msg.ID)

	var newPeerAddr map[ManagerNodeID]net.Addr

	manager.ManagerMutex.Lock()
	for k, v := range manager.ManagerPeers {
		if k == delPeerID {
			continue
		}
		newPeerAddr[k] = v
	}
	manager.ManagerMutex.Unlock()

	if err := mrpc.threePC("DeletePeer", msg, newPeerAddr); err != nil {
		return err
	}
	*ack = true
	return nil
}

func (mrpc *ManagerRPCServer) threePC(serviceMethod string, msg *m.Message, peerAddrs map[ManagerNodeID]net.Addr) error {
=======
func (mrpc *ManagerRPCServer) threePC(serviceMethod string, msg *m.Message) error {
>>>>>>> 758d5662
	// canCommitPhase
	peerTransactionState, err := mrpc.canCommit(serviceMethod, msg, peerAddrs)
	if err != nil {
		return err
	}
	// recovery if needed
	if peerTransactionState != nil {
		var recoverPeerAddr map[ManagerNodeID]net.Addr

		for k, v := range *peerTransactionState {
			if v == COMMIT {
				recoverPeerAddr[k] = manager.ManagerPeers[k]
			}
		}

		if err := mrpc.recoverPhase(serviceMethod, msg, recoverPeerAddr); err != nil {
			return err
		}
		return nil
	}
	// preCommitPhase
	if err := mrpc.preCommit(msg, peerAddrs); err != nil {
		return err
	}
	// commitPhase
	if err := mrpc.commit(serviceMethod, msg, peerAddrs); err != nil {
		return err
	}
	return nil
}

func (mrpc *ManagerRPCServer) recoverPhase(serviceMethod string, msg *m.Message, peerAddrs map[ManagerNodeID]net.Addr) (err error) {
	fmt.Println("Begin Recover")
	errorCh := make(chan error, 1)
	wg := sync.WaitGroup{}
	manager.ManagerMutex.Lock()
	for k, v := range peerAddrs {
		if k == manager.ManagerNodeID {
			continue
		}
		wg.Add(1)
		go func(managerID ManagerNodeID, managerPeerAddr net.Addr) {
			defer func() {
				if p := recover(); p != nil {
					err = NewConnectionErr(managerID, managerPeerAddr, fmt.Errorf("%v", p))
				}
			}()
			defer wg.Done()
			rpcClient, err := vrpc.RPCDial("tcp", managerPeerAddr.String(), logger, loggerOptions)
			defer rpcClient.Close()
			if err != nil {
				errorCh <- NewConnectionErr(managerID, managerPeerAddr, err)
				return
			}
			var ack bool
			if err := RpcCallTimeOut(rpcClient, fmt.Sprintf("ManagerRPCServer.Commit%vRPC", serviceMethod), msg, &ack); err != nil {
				errorCh <- NewConnectionErr(managerID, managerPeerAddr, err)
				return
			}
		}(k, v)
	}
	manager.ManagerMutex.Unlock()

	c := make(chan struct{})
	go func() {
		defer close(c)
		wg.Wait()
	}()
	select {
	case err := <-errorCh:
		manager.TransactionCache.Add(msg.Hash(), ABORT)
		return fmt.Errorf("recover aborted: %v", err)
	case <-c:
		fmt.Println("Commit Phase Done")
	}

	if _, exists := peerAddrs[manager.ManagerNodeID]; exists {
		// Local Commit
		var ack bool

		method := reflect.ValueOf(mrpc).MethodByName(fmt.Sprintf("Commit%vRPC", serviceMethod))
		if err := method.Call([]reflect.Value{reflect.ValueOf(msg), reflect.ValueOf(&ack)})[0].Interface(); err != nil {
			manager.TransactionCache.Add(msg.Hash(), ABORT)
			return fmt.Errorf("coordinator failed: transaction aborted: %v", err)
		}
	}
	fmt.Println("Done Recover")
	return nil
}

func (mrpc *ManagerRPCServer) canCommit(serviceMethod string, msg *m.Message, peerAddrs map[ManagerNodeID]net.Addr) (*map[ManagerNodeID]State, error) {
	// canCommitPhase
	fmt.Println("CanCommitPhase")
	var wg sync.WaitGroup
	errorCh := make(chan error, 1)
	manager.ManagerMutex.Lock()
	fmt.Println("Break1")
	peerTransactionState := make(map[ManagerNodeID]State)

	for managerID, managerPeer := range peerAddrs {
		fmt.Println("Peer addr: ", managerPeer.String())
		wg.Add(1)
		go func(managerID ManagerNodeID, managerPeerAddr net.Addr) {
			// Prevent Closure
			defer func() {
				if p := recover(); p != nil {
					errorCh <- NewConnectionErr(managerID, managerPeerAddr, fmt.Errorf("%v", p))
				}
			}()
			defer wg.Done()
			rpcClient, err := vrpc.RPCDial("tcp", managerPeerAddr.String(), logger, loggerOptions)
			defer rpcClient.Close()
			if err != nil {
				errorCh <- NewConnectionErr(managerID, managerPeerAddr, err)
				return
			}
			var s State
			if err := RpcCallTimeOut(rpcClient, fmt.Sprintf("ManagerRPCServer.CanCommitRPC"), msg, &s); err != nil {
				errorCh <- NewConnectionErr(managerID, managerPeerAddr, err)
				return
			}
<<<<<<< HEAD
			peerTransactionState[managerID] = s
		}(managerID, managerPeer)
=======

			if !ack {
				errorCh <- fmt.Errorf("peer - %v disagrees", managerPeerAddr)
			}

			fmt.Println("Can commit response: ", managerPeerAddr, ack)

		}(managerPeer)
>>>>>>> 758d5662
	}
	fmt.Println("Break2")
	manager.TransactionCache.Add(msg.Hash(), WAIT)
	c := make(chan struct{})
	go func() {
		defer close(c)
		wg.Wait()
	}()
	fmt.Println("Break3")
	select {
	case err := <-errorCh:
		manager.TransactionCache.Add(msg.Hash(), ABORT)
		manager.ManagerMutex.Unlock()
		fmt.Println("Abort Transaction")
		return nil, NewTransactionErr(err)
	case <-c:
		fmt.Println("CanCommitPhase Done")
	}

	fmt.Println("Break4")
	manager.ManagerMutex.Unlock()

	// Local canCommit
	var s State
	method := reflect.ValueOf(mrpc).MethodByName(fmt.Sprintf("CanCommitRPC"))
	if err := method.Call([]reflect.Value{reflect.ValueOf(msg), reflect.ValueOf(&s)})[0].Interface(); err != nil {
		manager.TransactionCache.Add(msg.Hash(), ABORT)
		return nil, fmt.Errorf("coordinator failed: transaction aborted: %v", err)
	}
	peerTransactionState[manager.ManagerNodeID] = s
	for _, v := range peerTransactionState {
		if v == COMMIT {
			return &peerTransactionState, nil
		}
	}
	fmt.Println("Peer Transaction Map", peerTransactionState)
	return nil, nil
}

func (mrpc *ManagerRPCServer) preCommit(msg *m.Message, peerAddrs map[ManagerNodeID]net.Addr) (err error) {
	// preCommitPhase
	fmt.Println("PreCommit Phase")
	errorCh := make(chan error, 1)
	wg := sync.WaitGroup{}
	for managerID, managerPeer := range peerAddrs {
		wg.Add(1)
		go func(managerID ManagerNodeID, managerPeerAddr net.Addr) {
			defer func() {
				if p := recover(); p != nil {
					err = NewConnectionErr(managerID, managerPeerAddr, fmt.Errorf("%v", p))
				}
			}()
			defer wg.Done()
			rpcClient, err := vrpc.RPCDial("tcp", managerPeerAddr.String(), logger, loggerOptions)
			defer rpcClient.Close()
			if err != nil {
				errorCh <- NewConnectionErr(managerID, managerPeerAddr, err)
				return
			}
			var ack bool
			if err := RpcCallTimeOut(rpcClient, fmt.Sprintf("ManagerRPCServer.PreCommitRPC"), msg, &ack); err != nil {
				errorCh <- NewConnectionErr(managerID, managerPeerAddr, err)
				return
			}
			if !ack {
				errorCh <- fmt.Errorf("peer disagrees")
			}
		}(managerID, managerPeer)
	}
	c := make(chan struct{})
	go func() {
		defer close(c)
		wg.Wait()
	}()
	select {
	case err := <-errorCh:
		manager.TransactionCache.Add(msg.Hash(), ABORT)
		return NewTransactionErr(err)
	case <-c:
		fmt.Println("PreCommit Phase Done")
	}
	return nil
}

func (mrpc *ManagerRPCServer) commit(serviceMethod string, msg *m.Message, peerAddrs map[ManagerNodeID]net.Addr) (err error) {
	errorCh := make(chan error, 1)
	wg := sync.WaitGroup{}
	for managerID, managerPeer := range peerAddrs {
		wg.Add(1)
		go func(managerID ManagerNodeID, managerPeerAddr net.Addr) {
			defer func() {
				if p := recover(); p != nil {
					err = NewConnectionErr(managerID, managerPeerAddr, fmt.Errorf("%v", p))
				}
			}()
			defer wg.Done()
			rpcClient, err := vrpc.RPCDial("tcp", managerPeerAddr.String(), logger, loggerOptions)
			defer rpcClient.Close()
			if err != nil {
				errorCh <- NewConnectionErr(managerID, managerPeerAddr, err)
				return
			}
			var ack bool
			if err := RpcCallTimeOut(rpcClient, fmt.Sprintf("ManagerRPCServer.Commit%vRPC", serviceMethod), msg, &ack); err != nil {
				errorCh <- NewConnectionErr(managerID, managerPeerAddr, err)
				return
			}

			if !ack {
				errorCh <- fmt.Errorf("peer disagrees")
			}
		}(managerID, managerPeer)

	}

	c := make(chan struct{})
	go func() {
		defer close(c)
		wg.Wait()
	}()

	select {
	case err := <-errorCh:
		manager.TransactionCache.Add(msg.Hash(), ABORT)
		return NewTransactionErr(err)
	case <-c:
		fmt.Println("Commit Phase Done")
	}

	// Local Commit
	var ack bool

	method := reflect.ValueOf(mrpc).MethodByName(fmt.Sprintf("Commit%vRPC", serviceMethod))
	if err := method.Call([]reflect.Value{reflect.ValueOf(msg), reflect.ValueOf(&ack)})[0].Interface(); err != nil {
		manager.TransactionCache.Add(msg.Hash(), ABORT)
		return fmt.Errorf("coordinator failed: transaction aborted: %v", err)
	}

	if !ack {
		manager.TransactionCache.Add(msg.Hash(), ABORT)
		return fmt.Errorf("transaction aborted: transaction not commited")
	}

	return nil
}

//-----------------------------------------------------------------------------------------------------------------------------

func (mrpc *ManagerRPCServer) CanCommitRPC(msg *m.Message, state *State) error {
	fmt.Println("CanCommitRegisterPeerRPC")
	v, exist := manager.TransactionCache.Get(msg.Hash())
	if exist {
		s, ok := v.(State)
		if !ok {
			return fmt.Errorf("Couldn't typecast interface value: %v to State", s)
		}

		if s == COMMIT {
			fmt.Println("transaction has been committed, return existing state: ", s)
			*state = s
			return nil
		}
	}
	// return err and set Transaction Cache as Abort on unwanted cases

	// peerManagerID := ManagerNodeID(msg.ID)
	// manager.ManagerMutex.Lock()
	// defer manager.ManagerMutex.Unlock()
	// if _, exist := manager.ManagerPeers[peerManagerID]; exist {
	// *state = ABORT
	// 	manager.TransactionCache.Add(msg.Hash(), ABORT)
	// 	return nil
	// }

	manager.TransactionCache.Add(msg.Hash(), PREPARE)
	*state = PREPARE
	return nil
}

func (mrpc *ManagerRPCServer) PreCommitRPC(msg *m.Message, ack *bool) error {
	*ack = false
	manager.TransactionCache.Add(msg.Hash(), PREPARE)
	*ack = true
	return nil
}

func (mrpc *ManagerRPCServer) CommitRegisterPeerRPC(msg *m.Message, ack *bool) error {
	*ack = false
	peerManagerID := ManagerNodeID(msg.ID)
	peerManagerAddr, err := net.ResolveTCPAddr("tcp", msg.Text)

	fmt.Println(peerManagerAddr, peerManagerID)

	if err != nil {
		return err
	}

	manager.ManagerMutex.Lock()
	manager.ManagerPeers[peerManagerID] = peerManagerAddr
	manager.ManagerMutex.Unlock()

	ring = ring.AddNode(peerManagerAddr.String())

	fmt.Printf("added peer - %v - %v\n", peerManagerID, peerManagerAddr)
	fmt.Println("Peer Map: ", manager.ManagerPeers)

	manager.TransactionCache.Add(msg.Hash(), COMMIT)
	*ack = true
	return nil
}

func (mrpc *ManagerRPCServer) CommitDeletePeerRPC(msg *m.Message, ack *bool) error {
	*ack = false
	peerManagerID := ManagerNodeID(msg.ID)
	peerManagerAddr, err := net.ResolveTCPAddr("tcp", msg.Text)

	fmt.Println(peerManagerAddr, peerManagerID)

	if err != nil {
		return err
	}

	manager.ManagerMutex.Lock()
	delete(manager.ManagerPeers, peerManagerID)
	manager.ManagerMutex.Unlock()

	// ring = ring.AddNode(peerManagerAddr.String())

	fmt.Printf("Delete Peer - %v - %v\n", peerManagerID, peerManagerAddr)
	fmt.Println("Peer Map: ", manager.ManagerPeers)

	manager.TransactionCache.Add(msg.Hash(), COMMIT)
	*ack = true
	return nil
}

//----------------------------------------------------------------------------------------------------------------------

func (mrpc *ManagerRPCServer) CanCommitRegistBrokerRPC(msg *m.Message, ack *bool) error {
	fmt.Println("CanCommitRegistBrokerRPC")
	*ack = false
	peerManagerID := ManagerNodeID(msg.ID)

	manager.ManagerMutex.Lock()
	defer manager.ManagerMutex.Unlock()

	if _, exist := manager.ManagerPeers[peerManagerID]; exist {
		fmt.Println("Manager", peerManagerID)
		manager.TransactionCache.Add(msg.Hash(), ABORT)
		return nil
	}

	*ack = true
	manager.TransactionCache.Add(msg.Hash(), READY)
	return nil
}

func (mrpc *ManagerRPCServer) PreCommitRegistBrokerRPC(msg *m.Message, ack *bool) error {
	*ack = false
	manager.TransactionCache.Add(msg.Hash(), PREPARE)
	*ack = true
	return nil
}

func (mrpc *ManagerRPCServer) CommitRegistBrokerRPC(msg *m.Message, ack *bool) error {
	*ack = false
	BrokerNodeID := BrokerID(msg.ID)
	BrokerAddr, err := net.ResolveTCPAddr("tcp", msg.Text)

	fmt.Println(BrokerAddr, BrokerNodeID)

	if err != nil {
		return err
	}

	manager.BrokerMutex.Lock()
	manager.BrokerNodes[BrokerNodeID] = BrokerAddr
	manager.BrokerMutex.Unlock()

	fmt.Printf("added peer - %v - %v\n", BrokerNodeID, BrokerAddr)
	fmt.Println("Broker Map: ", manager.BrokerNodes)

	manager.TransactionCache.Add(msg.Hash(), COMMIT)
	*ack = true
	return nil
}

/*----------------------------------------------------------------------------------------------------------------*/

func spawnRPCServer() error {
	mRPC := new(ManagerRPCServer)
	server := rpc.NewServer()
	server.Register(mRPC)

	tcpAddr, err := net.ResolveTCPAddr("tcp", config.ManagerIP)
	if err != nil {
		fmt.Fprintf(os.Stderr, err.Error())
	}

	listener, err := net.ListenTCP("tcp", tcpAddr)
	defer listener.Close()
	if err != nil {
		fmt.Fprintf(os.Stderr, err.Error())
	}

	fmt.Printf("Serving RPC Server at: %v\n", tcpAddr.String())

	vrpc.ServeRPCConn(server, listener, logger, loggerOptions)

	return nil
}

//------------------------------------------------------------------------------------------------------------------

func (mrpc *ManagerRPCServer) Ack(addr string, ack *bool) error {
	fmt.Println("incoming Addr", addr)
	*ack = true
	return nil
}

func (mrpc *ManagerRPCServer) RegisterBroker(msg *m.Message, ack *bool) (err error) {
	*ack = false

	fmt.Println(msg.Text)
	fmt.Println(msg.ID)

	rAddr, err := net.ResolveTCPAddr("tcp", msg.Text)
	defer func() {
		if p := recover(); p != nil {
			err = NewConnectionErr(ManagerNodeID("unkown"), rAddr, fmt.Errorf("%v", p))
		}
	}()
	if err != nil {
		return err
	}
	newMsg := m.Message{
		Text: manager.ManagerIP.String(),
	}
	rpcClient, err := vrpc.RPCDial("tcp", rAddr.String(), logger, loggerOptions)

	// defer rpcClient.Close()
	// if err != nil {
	// 	return err
	// }
	fmt.Println("Ready to Ping")

	c := make(chan error, 1)
	go func() { c <- rpcClient.Call("BrokerRPCServer.Ping", newMsg, &ack) }()

	select {
	case err := <-c:

		if err != nil {
			return nil
		}
		// use err and reply
	case <-time.After(time.Duration(3) * time.Second):
		// call timed out
	}

	fmt.Println("Done Ping")

	// add the broker informtaion into list
	// manager.addBroker(BrokerID(m.ID), rAddr)

	fmt.Println("Calling three pc to add broker")

	fmt.Println("Current Peers: ", manager.ManagerPeers)

	if err := mrpc.threePC("RegistBroker", msg); err != nil {
		return err
	}

	return nil
}

func (mrpc *ManagerRPCServer) CreateNewTopic(request *m.Message, response *m.Message) error {
	println(request.Topic)
	response.ID = config.ManagerNodeID
	response.Role = m.MANAGER
	response.Timestamp = time.Now()
	response.Type = m.MANAGER_RESPONSE_TO_PROVIDER

	if int(request.Partition) > len(manager.BrokerNodes) {
		response.Text = "At most " + strconv.Itoa(len(manager.BrokerNodes)) + " partitions"
		return ErrInsufficientFreeNodes
		// response.Ack = false
	} else {
		response.IPs = getHashingNodes(request.Topic, int(request.Partition))
		// response.Ack = true

		topicGroup := Partition{LeaderIP: response.IPs[0], FollowerIPs: response.IPs[1:]}
		manager.TopicMutex.Lock()
		manager.TopicMap[TopicID(request.Topic)] = append(manager.TopicMap[TopicID(request.Topic)], &topicGroup)
		manager.TopicMutex.Unlock()
	}

	printTopicMap()

	return nil
}

func getHashingNodes(key string, replicaCount int) []string {
	var list []string
	for _, v := range manager.BrokerNodes {
		list = append(list, v.String())
	}

	ring := hashring.New(list)
	server, _ := ring.GetNodes(key, replicaCount)

	return server
}

func printTopicMap() {
	println("------------")
	for key, value := range manager.TopicMap {
		println("topic:", key)
		for _, v := range value {
			println("LeaderIP:", v.LeaderIP)
			fmt.Printf("%v\n", v.FollowerIPs)
		}
	}
	println("------------")
}

func shell() {
	reader := bufio.NewReader(os.Stdin)
	for {
		cmd, _ := reader.ReadString('\n')
		if cmd == "broker\n" {
			fmt.Printf("%v\n", manager.BrokerNodes)
		} else if cmd == "ring\n" {

			server, _ := ring.GetNode("my_key")
			println(server)

		} else if cmd == "ring2\n" {
			var v string
			fmt.Scanf("%s", &v)

			var n int
			fmt.Scanf("%d", &n)
			server := getHashingNodes(v, n)
			fmt.Printf("%v\n", server)
<<<<<<< HEAD
		} else if cmd == "topicmap\n" {

		} else if cmd == "peer\n" {
			fmt.Println(manager.ManagerPeers)
=======
		} else if cmd == "peer\n" {
			fmt.Printf("%+v\n", manager.ManagerPeers)
>>>>>>> 758d5662
		}
	}
}

func main() {

	if len(os.Args) != 2 {
		fmt.Println("Please provide config filename. e.g. m1.json, m2.json")
		return
	}
	configFileName := os.Args[1]

	go shell()

	if err := Initialize(configFileName); err != nil {
		fmt.Println(err)
		os.Exit(1)
	}
}

func RpcCallTimeOut(rpcClient *rpc.Client, serviceMethod string, args interface{}, reply interface{}) error {
	rpcCall := rpcClient.Go(serviceMethod, args, reply, nil)
	defer rpcClient.Close()

	select {
	case doneCall := <-rpcCall.Done:
		if doneCall.Error != nil {
			return doneCall.Error
		}
	case <-time.After(time.Duration(3) * time.Second):
		return NewRPCTimedout(rpcCall.ServiceMethod)
	}
	return nil
}

func NewConnectionErr(nodeID ManagerNodeID, addr net.Addr, err error) *ConnectionErr {
	return &ConnectionErr{
		Addr:   addr,
		NodeID: nodeID,
		Err:    err,
	}
}

func NewTransactionErr(err error) *TransactionErr {
	return &TransactionErr{
		Err: err,
	}
}

func (e *TransactionErr) Error() string {
	return fmt.Sprintf("transaction aborted: %v", e.Err)
}

func (e *ConnectionErr) Error() string {
	return fmt.Sprintf("bad connection - %v - %v: %v", e.NodeID, e.Addr.String(), e.Err)
}

func NewRPCTimedout(serviceMethod string) *RPCTimedout {
	return &RPCTimedout{
		ServiceMethod: serviceMethod,
	}
}

func (e *RPCTimedout) Error() string {
	return fmt.Sprintf("rpc call: %v has timed out", e.ServiceMethod)
}<|MERGE_RESOLUTION|>--- conflicted
+++ resolved
@@ -497,7 +497,6 @@
 }
 
 func (mrpc *ManagerRPCServer) RegisterPeer(msg *m.Message, peerList *map[string]string) error {
-<<<<<<< HEAD
 	if err := mrpc.threePC("RegisterPeer", msg, manager.ManagerPeers); err != nil {
 		switch err.(type) {
 		case *TransactionErr:
@@ -525,14 +524,6 @@
 			fmt.Println("default Error")
 			return err
 		}
-=======
-	fmt.Println("Calling three pc")
-
-	fmt.Println("Current Peers: ", manager.ManagerPeers)
-
-	if err := mrpc.threePC("RegisterPeer", msg); err != nil {
-		return err
->>>>>>> 758d5662
 	}
 	manager.ManagerMutex.Lock()
 	for k, v := range manager.ManagerPeers {
@@ -543,7 +534,6 @@
 	return nil
 }
 
-<<<<<<< HEAD
 func (mrpc *ManagerRPCServer) DeletePeer(msg *m.Message, ack *bool) error {
 	*ack = false
 
@@ -568,9 +558,6 @@
 }
 
 func (mrpc *ManagerRPCServer) threePC(serviceMethod string, msg *m.Message, peerAddrs map[ManagerNodeID]net.Addr) error {
-=======
-func (mrpc *ManagerRPCServer) threePC(serviceMethod string, msg *m.Message) error {
->>>>>>> 758d5662
 	// canCommitPhase
 	peerTransactionState, err := mrpc.canCommit(serviceMethod, msg, peerAddrs)
 	if err != nil {
@@ -692,19 +679,8 @@
 				errorCh <- NewConnectionErr(managerID, managerPeerAddr, err)
 				return
 			}
-<<<<<<< HEAD
 			peerTransactionState[managerID] = s
 		}(managerID, managerPeer)
-=======
-
-			if !ack {
-				errorCh <- fmt.Errorf("peer - %v disagrees", managerPeerAddr)
-			}
-
-			fmt.Println("Can commit response: ", managerPeerAddr, ack)
-
-		}(managerPeer)
->>>>>>> 758d5662
 	}
 	fmt.Println("Break2")
 	manager.TransactionCache.Add(msg.Hash(), WAIT)
@@ -1150,15 +1126,10 @@
 			fmt.Scanf("%d", &n)
 			server := getHashingNodes(v, n)
 			fmt.Printf("%v\n", server)
-<<<<<<< HEAD
 		} else if cmd == "topicmap\n" {
 
 		} else if cmd == "peer\n" {
 			fmt.Println(manager.ManagerPeers)
-=======
-		} else if cmd == "peer\n" {
-			fmt.Printf("%+v\n", manager.ManagerPeers)
->>>>>>> 758d5662
 		}
 	}
 }
