package main

import (
	"bufio"
	"crypto/sha1"
	"encoding/json"
	"errors"
	"fmt"
	"io/ioutil"
	"net"
	"net/rpc"
	"os"
	"reflect"
	"strconv"
	"sync"
	"time"

	m "../lib/message"
	lru "github.com/hashicorp/golang-lru"
	"github.com/serialx/hashring"

	"github.com/DistributedClocks/GoVector/govec"
	"github.com/DistributedClocks/GoVector/govec/vrpc"
)

// Error types

// ErrInsufficientFreeNodes denotes that someone requested more free nodes
// than are currently available
var ErrInsufficientFreeNodes = errors.New("insufficient free nodes")

type ConnectionErr struct {
	Addr   string
	NodeID ManagerNodeID
	Err    error
}

type TransactionErr struct {
	Err error
	Msg string
}

type RPCTimedout struct {
	ServiceMethod string
}

type AgreementErr struct {
	msg string
}

type RecoveryErr struct {
	Err error
}

type TimeoutErr struct {
	Addr   string
	NodeID ManagerNodeID
	Err    error
}

//Error during Abort
type AbortErr struct {
	Err error
}

type ManagerRPCServer int

type ManagerNode struct {
	ManagerNodeID    ManagerNodeID
	ManagerPeers     map[ManagerNodeID]string
	ManagerIP        string
	TopicMap         map[string]Topic
	BrokerNodes      map[BrokerNodeID]string
	TopicMutex       *sync.Mutex
	ManagerMutex     *sync.Mutex
	BrokerMutex      *sync.Mutex
	MU               *sync.Mutex
	TransactionCache *lru.Cache // A Transaction to State Mapping, key is sha1 hash of the Message object, and value would be the state
}

type State uint

const (
	READY State = iota
	WAIT
	APPROVE
	PREPARE
	COMMIT
	ABORT
)

const cacheSize = 10

type BrokerNodeID string

type ManagerNodeID string

type Partition struct {
	TopicName    string
	PartitionIdx uint8
	LeaderNodeID BrokerNodeID
	FollowerIPs  map[BrokerNodeID]string
}

type Topic struct {
	TopicName  string
	Partitions []*Partition
}

type configSetting struct {
	ManagerNodeID     string
	ManagerIP         string
	PeerManagerNodeIP string
	BACKUP            bool
}

var config configSetting
var manager *ManagerNode
var logger *govec.GoLog
var loggerOptions govec.GoLogOptions
var ring *hashring.HashRing

//-------------------------------------------------------------------------------------------------------------------------------

/* readConfigJSON
 * Desc:
 *		read the configration from file into struct config
 *
 * @para configFile: relative url of configuration file
 * @retrun: None
 */
func readConfigJSON(configFile string) error {
	configByte, err := ioutil.ReadFile(configFile)

	if err != nil {
		return err
	}

	if err := json.Unmarshal(configByte, &config); err != nil {
		return err
	}
	return nil
}

// Initialize starts the node as a Manager node in the network
func Initialize(configFileName string) error {

	if err := readConfigJSON(configFileName); err != nil {
		return fmt.Errorf("initialize error: %v", err)
	}
	println("Manager", config.ManagerIP, "starts")

	manager = &ManagerNode{
		ManagerNodeID: ManagerNodeID(config.ManagerNodeID),
		ManagerIP:     config.ManagerIP,
		TopicMap:      make(map[string]Topic),
		ManagerPeers:  make(map[ManagerNodeID]string),
		BrokerNodes:   make(map[BrokerNodeID]string),
		TopicMutex:    &sync.Mutex{},
		ManagerMutex:  &sync.Mutex{},
		BrokerMutex:   &sync.Mutex{},
		MU:            &sync.Mutex{},
	}

	cache, err := lru.New(cacheSize)

	if err != nil {
		return err
	}

	manager.TransactionCache = cache

	logger = govec.InitGoVector(string(manager.ManagerNodeID), fmt.Sprintf("%v-logfile", manager.ManagerNodeID), govec.GetDefaultConfig())
	loggerOptions = govec.GetDefaultLogOptions()

	if len(config.PeerManagerNodeIP) != 0 {
		if err := manager.registerPeerRequest(config.PeerManagerNodeIP); err != nil {
			return err
		}
	}

	var emptylist []string
	ring = hashring.New(emptylist)

	spawnRPCServer()
	return nil
}

func (mn *ManagerNode) registerPeerRequest(managerPeerAddr string) (err error) {
	fmt.Println("registerPeerRequest")

	defer func() {
		if p := recover(); p != nil {
			err = NewConnectionErr(ManagerNodeID("PrimaryManger"), managerPeerAddr, fmt.Errorf("%v", p))
		}
	}()

	rpcClient, err := vrpc.RPCDial("tcp", managerPeerAddr, logger, loggerOptions)
	defer rpcClient.Close()
	if err != nil {
		return err
	}
	var peerList map[string]string

	newMsg := m.Message{
		ID:        string(mn.ManagerNodeID),
		Text:      mn.ManagerIP,
		Proposer:  string(mn.ManagerNodeID),
		Timestamp: time.Now(),
	}

	if err := rpcClient.Call("ManagerRPCServer.RegisterPeer", newMsg, &peerList); err != nil {
		return err
	}

	manager.ManagerMutex.Lock()
	for k, v := range peerList {
		// Skip registering own IP to the Peer Map
		if ManagerNodeID(k) == manager.ManagerNodeID {
			continue
		}
		manager.ManagerPeers[ManagerNodeID(k)] = v
	}
	manager.ManagerMutex.Unlock()

	fmt.Println("Done RegisterPeerRequest")
	fmt.Println("PrintPeerMap")
	fmt.Println(manager.ManagerPeers)

	return nil
}

// -------------------------------------------------------------------------------------------------------------------------------------------------------

func (mrpc *ManagerRPCServer) RegisterPeer(msg *m.Message, peerList *map[string]string) error {

	if err := mrpc.threePC("RegisterPeer", msg, manager.ManagerPeers); err != nil {
		// Handle Error and make decision for next procedure
		switch err.(type) {
		case *TimeoutErr:

		case *ConnectionErr:
			connErr := err.(*ConnectionErr)
			deleteMsg := m.Message{
				ID:        string(connErr.NodeID),
				Text:      connErr.Addr,
				Proposer:  string(manager.ManagerNodeID),
				Timestamp: time.Now(),
			}
			var ack bool
			if err := mrpc.DeletePeer(&deleteMsg, &ack); err != nil {
				return fmt.Errorf("delete node failed: %v", err)
			}

			if ack {
				fmt.Println(manager.ManagerPeers)

				if err := mrpc.threePC("RegisterPeer", msg, manager.ManagerPeers); err != nil {
					return fmt.Errorf("retry failed: %v", err)
				}
			}
		default:
			fmt.Println("What the h* just happened?")
			return err
		}
	}

	manager.ManagerMutex.Lock()
	for k, v := range manager.ManagerPeers {
		(*peerList)[string(k)] = v
	}
	manager.ManagerMutex.Unlock()
	(*peerList)[string(manager.ManagerNodeID)] = manager.ManagerIP

	return nil
}

func (mrpc *ManagerRPCServer) DeletePeer(msg *m.Message, ack *bool) error {
	*ack = false

	delPeerID := ManagerNodeID(msg.ID)

	var newPeerAddr = map[ManagerNodeID]string{}

	manager.ManagerMutex.Lock()
	for k, v := range manager.ManagerPeers {
		if k == delPeerID {
			continue
		}
		newPeerAddr[k] = v
	}
	manager.ManagerMutex.Unlock()

	if err := mrpc.threePC("DeletePeer", msg, newPeerAddr); err != nil {
		return err
	}

	*ack = true
	return nil
}

func (mrpc *ManagerRPCServer) AddBroker(msg *m.Message, ack *bool) error {
	*ack = false
	if err := mrpc.threePC("AddBroker", msg, manager.ManagerPeers); err != nil {
		return err
	}
	*ack = true
	return nil
}

func (mrpc *ManagerRPCServer) threePC(serviceMethod string, msg *m.Message, peerAddrs map[ManagerNodeID]string) error {
	// canCommitPhase
	peerTransactionState, err := mrpc.canCommit(serviceMethod, msg, peerAddrs)

	if err != nil {
		return err
	}
	// recovery if needed
	if peerTransactionState != nil {
		var recoverPeerAddr map[ManagerNodeID]string
		for k, v := range peerTransactionState {
			if v != COMMIT {
				recoverPeerAddr[k] = manager.ManagerPeers[k]
			}
		}

		if err := mrpc.recoverPhase(serviceMethod, msg, recoverPeerAddr); err != nil {
			return err
		}
		return nil
	}
	// preCommitPhase
	if err := mrpc.preCommit(serviceMethod, msg, peerAddrs); err != nil {
		return err
	}

	// commitPhase
	if err := mrpc.commit(serviceMethod, msg, peerAddrs); err != nil {
		return err
	}
	return nil
}

func (mrpc *ManagerRPCServer) recoverPhase(serviceMethod string, msg *m.Message, peerAddrs map[ManagerNodeID]string) (err error) {
	fmt.Println("Begin Recover")
	errorCh := make(chan error, 1)
	wg := sync.WaitGroup{}
	manager.ManagerMutex.Lock()
	for k, v := range peerAddrs {
		if k == manager.ManagerNodeID {
			continue
		}
		wg.Add(1)
		go func(managerID ManagerNodeID, managerPeerAddr string) {
			defer func() {
				if p := recover(); p != nil {
					err = NewConnectionErr(managerID, managerPeerAddr, fmt.Errorf("%v", p))
				}
			}()
			defer wg.Done()
			rpcClient, err := vrpc.RPCDial("tcp", managerPeerAddr, logger, loggerOptions)
			defer rpcClient.Close()
			if err != nil {
				errorCh <- NewConnectionErr(managerID, managerPeerAddr, err)
				return
			}
			var ack bool
			if err := RpcCallTimeOut(rpcClient, fmt.Sprintf("ManagerRPCServer.Commit%vRPC", serviceMethod), msg, &ack); err != nil {
				switch err.(type) {
				case *RPCTimedout:
					errorCh <- NewTimeoutErr(managerID, managerPeerAddr, err)
				default:
					errorCh <- NewConnectionErr(managerID, managerPeerAddr, err)
				}
				return
			}
		}(k, v)
	}
	manager.ManagerMutex.Unlock()

	c := make(chan struct{})
	go func() {
		defer close(c)
		wg.Wait()
	}()
	select {
	case err := <-errorCh:
		manager.TransactionCache.Add(msg.Hash(), ABORT)
		return NewRecoveryErr(err)
	case <-c:
		fmt.Println("Commit Phase Done")
	}

	if _, exists := peerAddrs[manager.ManagerNodeID]; exists {
		// Local Commit
		var ack bool

		method := reflect.ValueOf(mrpc).MethodByName(fmt.Sprintf("Commit%vRPC", serviceMethod))
		if err := method.Call([]reflect.Value{reflect.ValueOf(msg), reflect.ValueOf(&ack)})[0].Interface(); err != nil {
			manager.TransactionCache.Add(msg.Hash(), ABORT)
			newErr := err.(error)
			return NewTransactionErr(newErr, "local canCommit")
		}
	}
	fmt.Println("Done Recover")
	return nil
}

func (mrpc *ManagerRPCServer) canCommit(serviceMethod string, msg *m.Message, peerAddrs map[ManagerNodeID]string) (map[ManagerNodeID]State, error) {
	// canCommitPhase
	fmt.Println("CanCommitPhase")

	v, exist := manager.TransactionCache.Get(msg.Hash())
	var s State

	if exist {
		s, ok := v.(State)
		if !ok {
			return nil, fmt.Errorf("Couldn't typecast interface value: %v to State", s)
		}
	} else {
		s = READY
	}
	peerTransactionState := make(map[ManagerNodeID]State)
	peerTransactionState[manager.ManagerNodeID] = s

	var wg sync.WaitGroup
	errorCh := make(chan error, 1)
	manager.ManagerMutex.Lock()

	for managerID, managerPeer := range peerAddrs {
		wg.Add(1)
		go func(managerID ManagerNodeID, managerPeerAddr string) {
			// Prevent Closure
			defer func() {
				if p := recover(); p != nil {
					errorCh <- NewConnectionErr(managerID, managerPeerAddr, fmt.Errorf("%v", p))
				}
			}()
			defer wg.Done()
			rpcClient, err := vrpc.RPCDial("tcp", managerPeerAddr, logger, loggerOptions)
			defer rpcClient.Close()
			if err != nil {
				errorCh <- NewConnectionErr(managerID, managerPeerAddr, err)
				return
			}
			var s State
			if err := RpcCallTimeOut(rpcClient, fmt.Sprintf("ManagerRPCServer.CanCommitRPC"), msg, &s); err != nil {
				switch err.(type) {
				case *RPCTimedout:
					errorCh <- NewTimeoutErr(managerID, managerPeerAddr, err)
				default:
					errorCh <- NewConnectionErr(managerID, managerPeerAddr, err)
				}
				return
			}
			peerTransactionState[managerID] = s
		}(managerID, managerPeer)
	}

	manager.TransactionCache.Add(msg.Hash(), WAIT)

	c := make(chan struct{})
	go func() {
		defer close(c)
		wg.Wait()
	}()

	select {
	case err := <-errorCh:
		manager.TransactionCache.Add(msg.Hash(), ABORT)
		manager.ManagerMutex.Unlock()
		fmt.Println("Abort Transaction")
		mrpc.abort(msg, peerAddrs)
		return nil, err
	case <-c:
		fmt.Println("CanCommitPhase Done")
	}

	manager.ManagerMutex.Unlock()

	// Local canCommit
	method := reflect.ValueOf(mrpc).MethodByName(fmt.Sprintf("CanCommitRPC"))
	if err := method.Call([]reflect.Value{reflect.ValueOf(msg), reflect.ValueOf(&s)})[0].Interface(); err != nil {
		manager.TransactionCache.Add(msg.Hash(), ABORT)
		mrpc.abort(msg, peerAddrs)
		errTmp := err.(error)
		return nil, errTmp

	}

	for _, v := range peerTransactionState {
		if v == COMMIT || v == PREPARE {
			return peerTransactionState, nil
		}
	}

	return nil, nil
}

func (mrpc *ManagerRPCServer) preCommit(serviceMethod string, msg *m.Message, peerAddrs map[ManagerNodeID]string) (err error) {
	// preCommitPhase
	fmt.Println("PreCommit Phase")
	errorCh := make(chan error, 1)
	wg := sync.WaitGroup{}
	for managerID, managerPeer := range peerAddrs {
		wg.Add(1)
		go func(managerID ManagerNodeID, managerPeerAddr string) {
			defer func() {
				if p := recover(); p != nil {
					err = NewConnectionErr(managerID, managerPeerAddr, fmt.Errorf("%v", p))
				}
			}()
			defer wg.Done()
			rpcClient, err := vrpc.RPCDial("tcp", managerPeerAddr, logger, loggerOptions)
			defer rpcClient.Close()
			if err != nil {
				errorCh <- NewConnectionErr(managerID, managerPeerAddr, err)
				return
			}
			var ack bool
			if err := RpcCallTimeOut(rpcClient, fmt.Sprintf("ManagerRPCServer.PreCommitRPC"), msg, &ack); err != nil {
				switch err.(type) {
				case *RPCTimedout:
					errorCh <- NewTimeoutErr(managerID, managerPeer, err)
				default:
					errorCh <- NewConnectionErr(managerID, managerPeer, err)
				}
				return
			}
			if !ack {
				errorCh <- fmt.Errorf("peer disagrees")
			}
		}(managerID, managerPeer)
	}

	manager.TransactionCache.Add(msg.Hash(), PREPARE)

	c := make(chan struct{})
	go func() {
		defer close(c)
		wg.Wait()
	}()
	select {
	case err := <-errorCh:
		fmt.Println(err)
		switch err.(type) {
		case *TimeoutErr:
			manager.TransactionCache.Add(msg.Hash(), ABORT)
			mrpc.abort(msg, peerAddrs)
		default:
			var ack bool
			method := reflect.ValueOf(mrpc).MethodByName(fmt.Sprintf("Commit%vRPC", serviceMethod))
			if err := method.Call([]reflect.Value{reflect.ValueOf(msg), reflect.ValueOf(&ack)})[0].Interface(); err != nil {
				mrpc.abort(msg, peerAddrs)
				manager.TransactionCache.Add(msg.Hash(), ABORT)
				return fmt.Errorf("coordinator failed: transaction aborted: %v", err)
			}
			manager.TransactionCache.Add(msg.Hash(), COMMIT)
		}
		return err
	case <-c:
		fmt.Println("PreCommit Phase Done")
	}
	return nil
}

func (mrpc *ManagerRPCServer) commit(serviceMethod string, msg *m.Message, peerAddrs map[ManagerNodeID]string) (err error) {
	errorCh := make(chan error, 1)
	wg := sync.WaitGroup{}
	for managerID, managerPeer := range peerAddrs {
		wg.Add(1)
		go func(managerID ManagerNodeID, managerPeerAddr string) {
			defer func() {
				if p := recover(); p != nil {
					err = NewConnectionErr(managerID, managerPeerAddr, fmt.Errorf("%v", p))
				}
			}()
			defer wg.Done()
			rpcClient, err := vrpc.RPCDial("tcp", managerPeerAddr, logger, loggerOptions)
			defer rpcClient.Close()
			if err != nil {
				errorCh <- NewConnectionErr(managerID, managerPeerAddr, err)
				return
			}
			var ack bool
			if err := RpcCallTimeOut(rpcClient, fmt.Sprintf("ManagerRPCServer.Commit%vRPC", serviceMethod), msg, &ack); err != nil {
				switch err.(type) {
				case *RPCTimedout:
					errorCh <- NewTimeoutErr(managerID, managerPeerAddr, err)
				default:
					errorCh <- NewConnectionErr(managerID, managerPeerAddr, err)
				}
				return
			}

			if !ack {
				errorCh <- fmt.Errorf("peer disagrees")
			}
		}(managerID, managerPeer)

	}

	c := make(chan struct{})
	go func() {
		defer close(c)
		wg.Wait()
	}()

	select {
	case err := <-errorCh:
		switch err.(type) {
		case *TimeoutErr:
			manager.TransactionCache.Add(msg.Hash(), ABORT)
			mrpc.abort(msg, peerAddrs)
		default:
			var ack bool
			method := reflect.ValueOf(mrpc).MethodByName(fmt.Sprintf("Commit%vRPC", serviceMethod))

			if err := method.Call([]reflect.Value{reflect.ValueOf(msg), reflect.ValueOf(&ack)})[0].Interface(); err != nil {
				mrpc.abort(msg, peerAddrs)
				manager.TransactionCache.Add(msg.Hash(), ABORT)
				return fmt.Errorf("coordinator failed: transaction aborted: %v", err)
			}
			manager.TransactionCache.Add(msg.Hash(), COMMIT)
		}
		return err
	case <-c:
		fmt.Println("Commit Phase Done")
	}

	// Local Commit
	var ack bool

	method := reflect.ValueOf(mrpc).MethodByName(fmt.Sprintf("Commit%vRPC", serviceMethod))
	if err := method.Call([]reflect.Value{reflect.ValueOf(msg), reflect.ValueOf(&ack)})[0].Interface(); err != nil {
		manager.TransactionCache.Add(msg.Hash(), ABORT)
		return fmt.Errorf("coordinator failed: transaction aborted: %v", err)
	}

	return nil
}

func (mrpc *ManagerRPCServer) abort(msg *m.Message, peerAddrs map[ManagerNodeID]string) {
	errorCh := make(chan error, 1)
	wg := sync.WaitGroup{}

	for managerID, managerAddr := range peerAddrs {
		wg.Add(1)
		go func(managerID ManagerNodeID, managerAddr string) {
			defer func() {
				if p := recover(); p != nil {
					fmt.Println(NewAbortErr(fmt.Errorf("%v", p)))
				}
			}()
			defer wg.Done()
			rpcClient, err := vrpc.RPCDial("tcp", managerAddr, logger, loggerOptions)
			defer rpcClient.Close()
			if err != nil {
				fmt.Println(NewAbortErr(NewConnectionErr(managerID, managerAddr, err)))
				return
			}
			var ack bool
			if err := RpcCallTimeOut(rpcClient, fmt.Sprintf("BrokerRPCServer.AbortRPC"), msg, &ack); err != nil {
				fmt.Println(NewAbortErr(NewConnectionErr(managerID, managerAddr, err)))
				return
			}
			if !ack {
				errorCh <- fmt.Errorf("peer disagrees")
			}
		}(managerID, managerAddr)
	}

	wg.Wait()

	fmt.Println("Abort Done")
}

//-----------------------------------------------------------------------------------------------------------------------------

func (mrpc *ManagerRPCServer) CanCommitRPC(msg *m.Message, state *State) error {
	v, exist := manager.TransactionCache.Get(msg.Hash())
	if exist {
		s, ok := v.(State)
		if !ok {
			return fmt.Errorf("Couldn't typecast interface value: %v to State", s)
		}
		if s == COMMIT || s == PREPARE {
			*state = s
			return nil
		}
	}

	// return err and set Transaction Cache as Abort on unwanted cases

	// peerManagerID := ManagerNodeID(msg.ID)
	// manager.ManagerMutex.Lock()
	// defer manager.ManagerMutex.Unlock()
	// if _, exist := manager.ManagerPeers[peerManagerID]; exist {
	// *state = ABORT
	// 	manager.TransactionCache.Add(msg.Hash(), ABORT)
	// 	return nil
	// }

	manager.TransactionCache.Add(msg.Hash(), APPROVE)
	println("CanCommitRPC prepare")
	*state = APPROVE
	return nil
}

func (mrpc *ManagerRPCServer) PreCommitRPC(msg *m.Message, ack *bool) error {
	*ack = false
	manager.TransactionCache.Add(msg.Hash(), PREPARE)
	*ack = true
	return nil
}

func (mrpc *ManagerRPCServer) AbortRPC(msg *m.Message, ack *bool) error {
	*ack = true
	manager.TransactionCache.Add(msg.Hash(), ABORT)
	return nil
}

func (mrpc *ManagerRPCServer) CommitRegisterPeerRPC(msg *m.Message, ack *bool) error {
	*ack = false
	peerManagerID := ManagerNodeID(msg.ID)
	peerManagerAddr := msg.Text

	fmt.Println(peerManagerAddr, peerManagerID)

	manager.ManagerMutex.Lock()
	manager.ManagerPeers[peerManagerID] = peerManagerAddr
	manager.ManagerMutex.Unlock()

	ring = ring.AddNode(peerManagerAddr)

	fmt.Printf("added peer - %v - %v\n", peerManagerID, peerManagerAddr)
	fmt.Println("Peer Map: ", manager.ManagerPeers)

	manager.TransactionCache.Add(msg.Hash(), COMMIT)
	*ack = true
	return nil
}

func (mrpc *ManagerRPCServer) CommitDeletePeerRPC(msg *m.Message, ack *bool) error {
	*ack = false
	peerManagerID := ManagerNodeID(msg.ID)
	peerManagerAddr, err := net.ResolveTCPAddr("tcp", msg.Text)

	fmt.Println(peerManagerAddr, peerManagerID)

	if err != nil {
		return err
	}

	manager.ManagerMutex.Lock()
	delete(manager.ManagerPeers, peerManagerID)
	manager.ManagerMutex.Unlock()

	// ring = ring.AddNode(peerManagerAddr.String())

	fmt.Printf("Delete Peer - %v - %v\n", peerManagerID, peerManagerAddr)
	fmt.Println("Peer Map: ", manager.ManagerPeers)

	manager.TransactionCache.Add(msg.Hash(), COMMIT)
	*ack = true
	return nil
}

func (mrpc *ManagerRPCServer) CommitAddBrokerRPC(msg *m.Message, ack *bool) error {
	*ack = false
	brokerID := BrokerNodeID(msg.ID)
	brokerAddr := msg.Text

	manager.BrokerMutex.Lock()
	manager.BrokerNodes[brokerID] = brokerAddr
	manager.BrokerMutex.Unlock()

	// ring = ring.AddNode(peerManagerAddr.String())

	fmt.Printf("Added Broker - %v - %v\n", brokerID, brokerAddr)
	fmt.Println("Broker Map: ", manager.BrokerNodes)

	manager.TransactionCache.Add(msg.Hash(), COMMIT)
	*ack = true
	return nil
}

//----------------------------------------------------------------------------------------------------------------------

func (mrpc *ManagerRPCServer) CommitRegistBrokerRPC(msg *m.Message, ack *bool) error {
	*ack = false
	BrokerNodeID := BrokerNodeID(msg.ID)
	BrokerAddr := msg.Text

	fmt.Println(BrokerAddr, BrokerNodeID)
	manager.BrokerMutex.Lock()
	manager.BrokerNodes[BrokerNodeID] = BrokerAddr
	manager.BrokerMutex.Unlock()

	fmt.Printf("added peer - %v - %v\n", BrokerNodeID, BrokerAddr)
	fmt.Println("Broker Map: ", manager.BrokerNodes)

	manager.TransactionCache.Add(msg.Hash(), COMMIT)
	*ack = true
	return nil
}

//----------------------------------------------------------------------------------------------------------------------

func (mrpc *ManagerRPCServer) GetManagerRPC(nodeID ManagerNodeID, node *ManagerNode) error {
	fmt.Println("Recived Get Manager Request")
	manager.MU.Lock()
	*node = *manager
	manager.MU.Unlock()
	return nil
}

// func (mrpc *ManagerRPCServer) CommitNewTopicRPC(msg *m.Message, ack *bool) error {
// 	fmt.Println("CommitNewTopicRPC")
// 	*ack = false
// 	ProviderID := msg.ID
// 	ProviderAddr, err := net.ResolveTCPAddr("tcp", msg.Text)

// 	println("------------------------------")
// 	fmt.Printf("%+v\n", msg)

// 	if err != nil {
// 		return err
// 	}
// 	var topicInfo Topic
// 	if len(msg.IPs) > 1 {
// 		topicInfo = Topic{LeaderIP: msg.IPs[0], FollowerIPs: msg.IPs[1:], PartitionNum: msg.Partition}
// 	} else {
// 		topicInfo = Topic{LeaderIP: msg.IPs[0], PartitionNum: msg.Partition}
// 	}
// 	println("------------------------------")
// 	manager.TopicMutex.Lock()
// 	manager.TopicMap[TopicID(msg.Topic)] = topicInfo
// 	manager.TopicMutex.Unlock()

// 	fmt.Printf("added topic - from provider %v - %v\n", ProviderID, ProviderAddr)
// 	printTopicMap()

// 	manager.TransactionCache.Add(msg.Hash(), COMMIT)
// 	*ack = true
// 	return nil
// }

/*----------------------------------------------------------------------------------------------------------------*/

func spawnRPCServer() error {
	mRPC := new(ManagerRPCServer)
	server := rpc.NewServer()
	server.Register(mRPC)

	tcpAddr, err := net.ResolveTCPAddr("tcp", config.ManagerIP)
	if err != nil {
		fmt.Fprintf(os.Stderr, err.Error())
	}

	listener, err := net.ListenTCP("tcp", tcpAddr)
	defer listener.Close()
	if err != nil {
		fmt.Fprintf(os.Stderr, err.Error())
	}

	fmt.Printf("Serving RPC Server at: %v\n", tcpAddr.String())
	vrpc.ServeRPCConn(server, listener, logger, loggerOptions)

	return nil
}

//------------------------------------------------------------------------------------------------------------------

func (mrpc *ManagerRPCServer) Ack(addr string, ack *bool) error {
	fmt.Println("incoming Addr", addr)
	*ack = true
	return nil
}

func (mrpc *ManagerRPCServer) CreateNewTopic(request *m.Message, response *m.Message) error {
	fmt.Println("RecivedCreatedTopic")

	if int(request.ReplicaNum) > len(manager.BrokerNodes) {
		response.Text = "At most " + strconv.Itoa(len(manager.BrokerNodes)) + " partitions"
		return ErrInsufficientFreeNodes
		// response.Ack = false
	} else if _, v := manager.TopicMap[request.Topic]; v {
		response.Text = "The topic " + request.Topic + "has been created"
		return errors.New("More than one topic")
	} else {
		// response.Ack = true

		topic := &Topic{
			TopicName:  request.Topic,
			Partitions: []*Partition{},
		}

		errorCh := make(chan error, 1)
		wg := sync.WaitGroup{}

		var i uint8

		for i = 0; i < request.Partitions; i++ {
			wg.Add(1)
			go func(j uint8) {
				k := j
				fmt.Println(k)
				partition := &Partition{
					TopicName:    request.Topic,
					PartitionIdx: uint8(j),
				}

				nodeIDs := getHashingNodes(partition.HashString(), int(request.ReplicaNum))

				if len(nodeIDs) == 0 {
					errorCh <- fmt.Errorf("Cannot assign any broker nodes")
				}
				var followerAddrMap = map[string]string{}

				for _, v := range nodeIDs[1:] {
					followerAddrMap[v] = manager.BrokerNodes[BrokerNodeID(v)]
				}
<<<<<<< HEAD
				request.PartitionIdx = j
=======
				request.PartitionIdx = i

				println("******", request.PartitionIdx)

>>>>>>> 0498838c
				request.IPs = followerAddrMap
				leaderNodeID := BrokerNodeID(nodeIDs[0])
				leaderAddr := manager.BrokerNodes[leaderNodeID]

				println("-------------")
				println("topic:", request.Topic)
				println("LeaderIP:", nodeIDs[0])
				fmt.Printf("FollowerIP: %v\n", nodeIDs[1:])
				println("PartitionNum:", request.Partitions)
				println("-------------")

				defer func() {
					if p := recover(); p != nil {
						errorCh <- NewConnectionErr(ManagerNodeID(leaderNodeID), leaderAddr, fmt.Errorf("%v", p))
					}
				}()
				defer wg.Done()

				rpcClient, err := vrpc.RPCDial("tcp", leaderAddr, logger, loggerOptions)
				if err != nil {
					errorCh <- NewConnectionErr(ManagerNodeID(leaderNodeID), leaderAddr, err)
				}
				var ack bool
				if err := RpcCallTimeOut(rpcClient, "BrokerRPCServer.CreateNewPartition", request, &ack); err != nil {
					errorCh <- NewTimeoutErr(ManagerNodeID(leaderNodeID), leaderAddr, err)
				}

				partition.LeaderNodeID = leaderNodeID
				partition.FollowerIPs = map[BrokerNodeID]string{}

				for k, v := range followerAddrMap {
					partition.FollowerIPs[BrokerNodeID(k)] = v
				}

				topic.Partitions = append(topic.Partitions, partition)

				manager.TopicMap[request.Topic] = *topic

			}(i)
		}

		c := make(chan struct{})
		go func() {
			defer close(c)
			wg.Wait()
		}()

		select {
		case err := <-errorCh:

			//TODO Handle Broker Node connection failure
			fmt.Println(err)
			switch err.(type) {
			case *TimeoutErr:
			case *ConnectionErr:
			default:
			}
			return err
		case <-c:
			fmt.Println("Done")
		}

		// dec := gob.NewDecoder(&buf) // Will read from network.

<<<<<<< HEAD
		// if err := enc.Encode(topic); err != nil {
		// 	fmt.Println(err)
		// }

		//Add to own and broadcast

=======
>>>>>>> 0498838c
	}

	// printTopicMap()

	return nil
}

//TODO:
func (mrpc *ManagerRPCServer) GetLeader(request *m.Message, response *string) error { return nil }

//TODO:
func (mrpc *ManagerRPCServer) PublishMessage(request *m.Message, ack *bool) error { return nil }

func getHashingNodes(key string, replicaCount int) []string {
	var list []string

	manager.BrokerMutex.Lock()
	defer manager.BrokerMutex.Unlock()

	for k := range manager.BrokerNodes {
		list = append(list, string(k))
	}

	ring := hashring.New(list)
	nodeIDs, _ := ring.GetNodes(key, replicaCount)

	return nodeIDs
}

// func printTopicMap() {
// 	println("------------")
// 	for key, v := range manager.TopicMap {
// 		println("topic:", key)
// 		println("LeaderIP:", v.LeaderIP)
// 		fmt.Printf("FollowerIP: %v\n", v.FollowerIPs)
// 		println("PartitionNum:", v.PartitionNum)
// 	}
// 	println("------------")
// }

func shell() {
	reader := bufio.NewReader(os.Stdin)
	for {
		cmd, _ := reader.ReadString('\n')
		if cmd == "broker\n" {
			fmt.Printf("%v\n", manager.BrokerNodes)
		} else if cmd == "ring\n" {

			server, _ := ring.GetNode("my_key")
			println(server)

		} else if cmd == "ring2\n" {
			var v string
			fmt.Scanf("%s", &v)

			var n int
			fmt.Scanf("%d", &n)
			server := getHashingNodes(v, n)
			fmt.Printf("%v\n", server)
		} else if cmd == "topicmap\n" {

		} else if cmd == "peer\n" {
			fmt.Println(manager.ManagerPeers)
		}
	}
}

func main() {

	if len(os.Args) != 2 {
		fmt.Println("Please provide config filename. e.g. m1.json, m2.json")
		return
	}
	configFileName := os.Args[1]

	go shell()

	if err := Initialize(configFileName); err != nil {
		fmt.Println(err)
		os.Exit(1)
	}
}

func RpcCallTimeOut(rpcClient *rpc.Client, serviceMethod string, args interface{}, reply interface{}) error {
	rpcCall := rpcClient.Go(serviceMethod, args, reply, nil)
	defer rpcClient.Close()

	select {
	case doneCall := <-rpcCall.Done:
		if doneCall.Error != nil {
			return doneCall.Error
		}
	case <-time.After(time.Duration(100) * time.Second):
		return NewRPCTimedout(rpcCall.ServiceMethod)
	}
	return nil
}

func NewConnectionErr(nodeID ManagerNodeID, addr string, err error) *ConnectionErr {
	return &ConnectionErr{
		Addr:   addr,
		NodeID: nodeID,
		Err:    err,
	}
}

func (e *ConnectionErr) Error() string {
	return fmt.Sprintf("bad connection - %v - %v: %v", e.NodeID, e.Addr, e.Err)
}

func NewTransactionErr(err error, msg string) *TransactionErr {
	return &TransactionErr{
		Err: err,
		Msg: msg,
	}
}

func (e *TransactionErr) Error() string {
	return fmt.Sprintf("%v: transaction aborted: %v", e.Msg, e.Err)
}

func NewRPCTimedout(serviceMethod string) *RPCTimedout {
	return &RPCTimedout{
		ServiceMethod: serviceMethod,
	}
}

func (e *RPCTimedout) Error() string {
	return fmt.Sprintf("rpc call: %v has timed out", e.ServiceMethod)
}

func NewAgreementErr(msg string) *AgreementErr {
	return &AgreementErr{
		msg: msg,
	}
}

func (e *AgreementErr) Error() string {
	return fmt.Sprintf("node disagress - %v", e.msg)
}

func NewRecoveryErr(err error) *RecoveryErr {
	return &RecoveryErr{
		Err: err,
	}
}

func (e *RecoveryErr) Error() string {
	return fmt.Sprintf("reovery error - %v", e.Err)
}

func NewAbortErr(err error) *AbortErr {
	return &AbortErr{
		Err: err,
	}
}

func (e *AbortErr) Error() string {
	return fmt.Sprintf("abort error - %v", e.Err)
}

func NewTimeoutErr(nodeID ManagerNodeID, addr string, err error) *TimeoutErr {
	return &TimeoutErr{
		Addr:   addr,
		NodeID: nodeID,
		Err:    err,
	}
}

func (e *TimeoutErr) Error() string {
	return fmt.Sprintf("connection timed out - %v - %v: %v", e.NodeID, e.Addr, e.Err)
}

// func (t *Topic) Hash() [sha1.Size]byte {
// 	var buf = []byte{}
// 	for _, partition := range t {
// 		buf = append(buf, []byte(strconv.FormatUint(uint64(partition.PartitionIdx), 10))...)
// 		buf = append(buf, []byte(Partition.LeaderIP)...)

// 		for _, ip := range partition.FollowerIPs {
// 			buf = append(buf, []byte(ip)...)
// 		}
// 	}
// 	return sha1.Sum(buf)
// }

func (p *Partition) HashString() string {
	var buf = []byte{}
	buf = append(buf, []byte(p.TopicName)...)
	buf = append(buf, []byte(strconv.FormatUint(uint64(p.PartitionIdx), 10))...)

	hash := sha1.Sum(buf)
	return string(hash[:])
}<|MERGE_RESOLUTION|>--- conflicted
+++ resolved
@@ -922,14 +922,7 @@
 				for _, v := range nodeIDs[1:] {
 					followerAddrMap[v] = manager.BrokerNodes[BrokerNodeID(v)]
 				}
-<<<<<<< HEAD
 				request.PartitionIdx = j
-=======
-				request.PartitionIdx = i
-
-				println("******", request.PartitionIdx)
-
->>>>>>> 0498838c
 				request.IPs = followerAddrMap
 				leaderNodeID := BrokerNodeID(nodeIDs[0])
 				leaderAddr := manager.BrokerNodes[leaderNodeID]
@@ -994,15 +987,12 @@
 
 		// dec := gob.NewDecoder(&buf) // Will read from network.
 
-<<<<<<< HEAD
 		// if err := enc.Encode(topic); err != nil {
 		// 	fmt.Println(err)
 		// }
 
 		//Add to own and broadcast
 
-=======
->>>>>>> 0498838c
 	}
 
 	// printTopicMap()
