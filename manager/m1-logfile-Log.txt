m1 {"m1":1}
Initialization Complete
m1 {"m1":2, "b1":2}
Received RPC request
m1 {"m1":3, "b1":2}
Making RPC call
m1 {"m1":4, "b1":2, "b2":2}
Received RPC request
m1 {"m1":5, "b1":2, "b2":2}
Making RPC call
m1 {"m1":6, "b1":2, "b2":2}
Sending response to RPC request
m1 {"m1":7, "b1":2, "b2":2, "b3":2}
Received RPC request
m1 {"m1":8, "b1":2, "b2":2, "b3":2}
Making RPC call
m1 {"b1":2, "b2":2, "b3":2, "m1":9}
Sending response to RPC request
<<<<<<< HEAD
m1 {"m2":2, "m4":2, "m1":4}
Received RPC request
m1 {"m1":5, "m2":2, "m4":2}
Making RPC call
m1 {"m1":6, "m2":5, "m4":2}
Received RPC Call response from server
m1 {"m4":2, "m1":7, "m2":5}
Making RPC call
m1 {"m1":8, "m2":7, "m4":2}
Received RPC Call response from server
m1 {"m1":9, "m2":7, "m4":2}
Making RPC call
m1 {"m1":10, "m2":9, "m4":2}
Received RPC Call response from server
m1 {"m1":11, "m2":9, "m4":2}
=======
m1 {"m1":10, "b1":2, "b2":2, "b3":2}
Sending response to RPC request
m1 {"b1":2, "b2":2, "b3":2, "b4":2, "m1":11}
Received RPC request
m1 {"m1":12, "b1":2, "b2":2, "b3":2, "b4":2}
Making RPC call
m1 {"b5":2, "m1":13, "b1":2, "b2":2, "b3":2, "b4":2}
Received RPC request
m1 {"b4":2, "b5":2, "m1":14, "b1":2, "b2":2, "b3":2}
Making RPC call
m1 {"b3":2, "b4":2, "b5":2, "m1":15, "b1":2, "b2":2}
Sending response to RPC request
m1 {"b4":2, "b5":2, "m1":16, "b1":2, "b2":2, "b3":2}
Sending response to RPC request
m1 {"b3":2, "b4":2, "b5":2, "client":2, "m1":17, "b1":2, "b2":2}
Received RPC request
m1 {"m1":18, "b1":2, "b2":2, "b3":2, "b4":2, "b5":2, "client":2}
>>>>>>> 343cf2c3
Sending response to RPC request<|MERGE_RESOLUTION|>--- conflicted
+++ resolved
@@ -1,54 +1,22 @@
 m1 {"m1":1}
 Initialization Complete
-m1 {"m1":2, "b1":2}
+m1 {"m2":2, "m1":2}
 Received RPC request
-m1 {"m1":3, "b1":2}
-Making RPC call
-m1 {"m1":4, "b1":2, "b2":2}
-Received RPC request
-m1 {"m1":5, "b1":2, "b2":2}
-Making RPC call
-m1 {"m1":6, "b1":2, "b2":2}
+m1 {"m1":3, "m2":2}
 Sending response to RPC request
-m1 {"m1":7, "b1":2, "b2":2, "b3":2}
-Received RPC request
-m1 {"m1":8, "b1":2, "b2":2, "b3":2}
-Making RPC call
-m1 {"b1":2, "b2":2, "b3":2, "m1":9}
-Sending response to RPC request
-<<<<<<< HEAD
-m1 {"m2":2, "m4":2, "m1":4}
+m1 {"m1":4, "m2":2, "m4":2}
 Received RPC request
 m1 {"m1":5, "m2":2, "m4":2}
 Making RPC call
-m1 {"m1":6, "m2":5, "m4":2}
+m1 {"m4":2, "m1":6, "m2":5}
 Received RPC Call response from server
 m1 {"m4":2, "m1":7, "m2":5}
 Making RPC call
-m1 {"m1":8, "m2":7, "m4":2}
+m1 {"m2":7, "m4":2, "m1":8}
 Received RPC Call response from server
 m1 {"m1":9, "m2":7, "m4":2}
 Making RPC call
 m1 {"m1":10, "m2":9, "m4":2}
 Received RPC Call response from server
 m1 {"m1":11, "m2":9, "m4":2}
-=======
-m1 {"m1":10, "b1":2, "b2":2, "b3":2}
-Sending response to RPC request
-m1 {"b1":2, "b2":2, "b3":2, "b4":2, "m1":11}
-Received RPC request
-m1 {"m1":12, "b1":2, "b2":2, "b3":2, "b4":2}
-Making RPC call
-m1 {"b5":2, "m1":13, "b1":2, "b2":2, "b3":2, "b4":2}
-Received RPC request
-m1 {"b4":2, "b5":2, "m1":14, "b1":2, "b2":2, "b3":2}
-Making RPC call
-m1 {"b3":2, "b4":2, "b5":2, "m1":15, "b1":2, "b2":2}
-Sending response to RPC request
-m1 {"b4":2, "b5":2, "m1":16, "b1":2, "b2":2, "b3":2}
-Sending response to RPC request
-m1 {"b3":2, "b4":2, "b5":2, "client":2, "m1":17, "b1":2, "b2":2}
-Received RPC request
-m1 {"m1":18, "b1":2, "b2":2, "b3":2, "b4":2, "b5":2, "client":2}
->>>>>>> 343cf2c3
 Sending response to RPC request