--- conflicted
+++ resolved
@@ -1,103 +1,5 @@
 package main
 
-<<<<<<< HEAD
-=======
-// This is a sample client cli program
-
-import (
-	"bufio"
-	"encoding/json"
-	"errors"
-	"fmt"
-	"log"
-	"os"
-	"strconv"
-	"strings"
-	"time"
-
-	"../lib/IOlib"
-	message "../lib/message"
-
-	"github.com/DistributedClocks/GoVector/govec"
-	"github.com/DistributedClocks/GoVector/govec/vrpc"
-)
-
-var leaderIP string
-
-type configSetting struct {
-	ProviderID          string
-	KafkaManagerIPPorts string
-}
-
-var config configSetting
-var logger *govec.GoLog
-var loggerOptions govec.GoLogOptions
-var errInvalidArgs = errors.New("invalid arguments")
-
-// possible cmds that the shell can perform
-var cmds = map[string]func(...string) error{
-	"CreateNewTopic": func(args ...string) (err error) {
-		if len(args) != 3 {
-			return errInvalidArgs
-		}
-
-		// topic should be first arg
-		topic := args[0]
-
-		// num partitions should be second arg
-		numPartitions, err := strconv.Atoi(args[1])
-		if err != nil {
-			return errInvalidArgs
-		}
-
-		// num replicas should be third arg
-		numReplicas, err := strconv.Atoi(args[2])
-		if err != nil {
-			return errInvalidArgs
-		}
-
-		createNewTopic(topic, uint8(numPartitions), numReplicas)
-		return nil
-	},
-	"GetLeader": func(args ...string) error {
-		if len(args) != 2 {
-			return errInvalidArgs
-		}
-
-		// topic should be first arg
-		topic := args[0]
-
-		// partition number should be second arg
-		partitionNum, err := strconv.Atoi(args[1])
-		if err != nil {
-			return errInvalidArgs
-		}
-		getLeader(topic, uint8(partitionNum))
-		return nil
-	},
-}
-
-/* readConfigJSON
- * Desc:
- *		read the configration from file into struct config
- * @para configFile: relative url of file of configuration
- * @retrun: None
- */
-func readConfigJSON(configFile string) {
-	jsonFile, err := os.Open(configFile)
-	defer jsonFile.Close()
-	if err != nil {
-		fmt.Println(err) // if we os.Open returns an error then handle it
-	}
-	json.Unmarshal([]byte(IOlib.ReadFileByte(configFile)), &config)
-}
-
-// reads from config before booting 'shell'
-func init() {
-	readConfigJSON(os.Args[1])
-}
-
->>>>>>> 4a218fde
 /* provideMsg
  * para message string
  *
@@ -295,7 +197,8 @@
 		// message text should be third arg
 		text := args[2]
 
-		publishMessage(topic, uint8(partitionNum), text)
+		// TODO: get real IP
+		publishMessage(topic, uint8(partitionNum), text, "fakeIP")
 		return
 	},
 	"Subscribe": func(args ...string) (err error) {
@@ -371,77 +274,11 @@
 	fmt.Printf("Success: %v\n", response.IPs)
 }
 
-<<<<<<< HEAD
 func getTopicList() {
 	return
 }
 
-func publishMessage(topic string, partitionNumber uint8, text string) {
-=======
-func getLeader(topic string, partitionNumber uint8) (leaderIP string) {
->>>>>>> 4a218fde
-	logger = govec.InitGoVector("client", "clientlogfile", govec.GetDefaultConfig())
-	loggerOptions = govec.GetDefaultLogOptions()
-	client, err := vrpc.RPCDial("tcp", config.KafkaManagerIPPorts, logger, loggerOptions)
-	if err != nil {
-		log.Fatal(err)
-	}
-
-	var response string
-	err = client.Call("ManagerRPCServer.GetLeader",
-		message.Message{
-			ID:           config.ProviderID,
-			Type:         message.GET_LEADER,
-			Topic:        topic,
-			Role:         message.PROVIDER,
-			Timestamp:    time.Now(),
-			PartitionIdx: partitionNumber,
-		},
-		&response)
-	if err != nil {
-		log.Fatal(err)
-	}
-	fmt.Printf("Success: %v\n", response)
-}
-
-func subscribe(topic string, partitionNumber uint8) {
-	return
-}
-
-func consumeAt(topic string, partitionNumber uint8, index uint8) {
-	return
-}
-
-// getLeader is a helper
-func getLeader(topic string, partitionNumber uint8) {
-	logger = govec.InitGoVector("client", "clientlogfile", govec.GetDefaultConfig())
-	loggerOptions = govec.GetDefaultLogOptions()
-	client, err := vrpc.RPCDial("tcp", config.KafkaManagerIPPorts, logger, loggerOptions)
-	if err != nil {
-		log.Fatal(err)
-	}
-
-	var response string
-	err = client.Call("ManagerRPCServer.GetLeader",
-		message.Message{
-			ID:           config.ProviderID,
-			Type:         message.GET_LEADER,
-			Topic:        topic,
-			Role:         message.PROVIDER,
-			Timestamp:    time.Now(),
-			PartitionIdx: partitionNumber,
-		},
-		&response)
-	if err != nil {
-		log.Fatal(err)
-	}
-
-	fmt.Printf("Success: %v\n", response)
-	// response is leader ip
-	return response
-}
-
-func PublishMessage(topic string, partitionNumber uint8, text string, leaderIP string) {
+func publishMessage(topic string, partitionNumber uint8, text string, leaderIP string) {
 	logger = govec.InitGoVector("client", "clientlogfile", govec.GetDefaultConfig())
 	loggerOptions = govec.GetDefaultLogOptions()
 	client, err := vrpc.RPCDial("tcp", leaderIP, logger, loggerOptions)
@@ -467,6 +304,41 @@
 	fmt.Printf("Success: %v\n", response)
 }
 
+func subscribe(topic string, partitionNumber uint8) {
+	return
+}
+
+func consumeAt(topic string, partitionNumber uint8, index uint8) {
+	return
+}
+
+// helper
+func getLeader(topic string, partitionNumber uint8) (leaderIP string) {
+	logger = govec.InitGoVector("client", "clientlogfile", govec.GetDefaultConfig())
+	loggerOptions = govec.GetDefaultLogOptions()
+	client, err := vrpc.RPCDial("tcp", config.KafkaManagerIPPorts, logger, loggerOptions)
+	if err != nil {
+		log.Fatal(err)
+	}
+
+	var response string
+	err = client.Call("ManagerRPCServer.GetLeader",
+		message.Message{
+			ID:           config.ProviderID,
+			Type:         message.GET_LEADER,
+			Topic:        topic,
+			Role:         message.PROVIDER,
+			Timestamp:    time.Now(),
+			PartitionIdx: partitionNumber,
+		},
+		&response)
+	if err != nil {
+		log.Fatal(err)
+	}
+	fmt.Printf("Success: %v\n", response)
+	return
+}
+
 func main() {
 	runShell()
 }
